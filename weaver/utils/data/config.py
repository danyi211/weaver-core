import numpy as np
import yaml
import copy

from ..logger import _logger
from .tools import _get_variable_names


def _as_list(x):
    if x is None:
        return None
    elif isinstance(x, (list, tuple)):
        return x
    else:
        return [x]


def _md5(fname):
    '''https://stackoverflow.com/questions/3431825/generating-an-md5-checksum-of-a-file'''
    import hashlib
    hash_md5 = hashlib.md5()
    with open(fname, "rb") as f:
        for chunk in iter(lambda: f.read(4096), b""):
            hash_md5.update(chunk)
    return hash_md5.hexdigest()


class DataConfig(object):
    r"""Data loading configuration.
    """

    def __init__(self, print_info=True, **kwargs):

        opts = {
            'treename': None,
            'selection': None,
            'test_time_selection': None,
            'preprocess': {'method': 'manual', 'data_fraction': 0.1, 'params': None},
            'new_variables': {},
            'inputs': {},
            'labels': {},
            'targets': {},
            'observers': [],
            'monitor_variables': [],
            'weights': None,
        }
        for k, v in kwargs.items():
            if v is not None:
                if isinstance(opts[k], dict):
                    opts[k].update(v)
                else:
                    opts[k] = v
        # only information in ``self.options'' will be persisted when exporting to YAML
        self.options = opts
        if print_info:
            _logger.debug(opts)

        self.selection = opts['selection']
        self.test_time_selection = opts['test_time_selection'] if opts['test_time_selection'] else self.selection
        self.var_funcs = copy.deepcopy(opts['new_variables'])
        # preprocessing config
        self.preprocess = opts['preprocess']
        self._auto_standardization = opts['preprocess']['method'].lower().startswith('auto')
        self._missing_standardization_info = False
        self.preprocess_params = opts['preprocess']['params'] if opts['preprocess']['params'] is not None else {}
        # inputs
        self.input_names = tuple(opts['inputs'].keys())
        self.input_dicts = {k: [] for k in self.input_names}
        self.input_shapes = {}
        for k, o in opts['inputs'].items():
            self.input_shapes[k] = (-1, len(o['vars']), o['length'])
            for v in o['vars']:
                v = _as_list(v)
                self.input_dicts[k].append(v[0])

                if opts['preprocess']['params'] is None:

                    def _get(idx, default):
                        try:
                            return v[idx]
                        except IndexError:
                            return default

                    params = {'length': o['length'], 'pad_mode': o.get('pad_mode', 'constant').lower(),
                              'center': _get(1, 'auto' if self._auto_standardization else None),
                              'scale': _get(2, 1), 'min': _get(3, -5), 'max': _get(4, 5), 'pad_value': _get(5, 0)}
                    if v[0] in self.preprocess_params and params != self.preprocess_params[v[0]]:
                        raise RuntimeError(
                            'Incompatible info for variable %s, had: \n  %s\nnow got:\n  %s' %
                            (v[0], str(self.preprocess_params[v[0]]), str(params)))
                    if k.endswith('_mask') and params['pad_mode'] != 'constant':
                        raise RuntimeError('The `pad_mode` must be set to `constant` for the mask input `%s`' % k)
                    if params['center'] == 'auto':
                        self._missing_standardization_info = True
                    self.preprocess_params[v[0]] = params
        # labels
        if opts['labels']:
            self.label_type = opts['labels']['type']
            self.label_value = opts['labels']['value']
            if self.label_type == 'simple':
                assert(isinstance(self.label_value, list))
                self.label_names = ('_label_',)
                self.var_funcs['_label_'] = 'np.argmax(np.stack([%s], axis=1), axis=1)' % (','.join(self.label_value))
                self.var_funcs['_labelcheck_'] = 'np.sum(np.stack([%s], axis=1), axis=1)' % (','.join(self.label_value))
            else:
                self.label_names = tuple(self.label_value.keys())
                self.var_funcs.update(self.label_value)
        else:
            self.label_names = tuple();
            self.label_type  = None;
            self.label_value = None;

        # targets
        if opts['targets']:
            self.target_type = opts['targets']['type']
            self.target_value = opts['targets']['value']
            if 'quantile' in opts['targets']:
                self.target_quantile = opts['targets']['quantile']
            else:
                self.target_quantile = None;
            self.target_names = tuple(self.target_value.keys())
            self.var_funcs.update(self.target_value)
        else:
            self.target_names = tuple();
            self.target_type  = None;
            self.target_value = None;
            self.target_quantile = None;

        self.basewgt_name = '_basewgt_'
        self.weight_name = None
        if opts['weights'] is not None:
            self.weight_name = 'weight_'
            self.use_precomputed_weights = opts['weights']['use_precomputed_weights']
            if self.use_precomputed_weights:
                self.var_funcs[self.weight_name] = '*'.join(opts['weights']['weight_branches'])
            else:
                self.reweight_method = opts['weights']['reweight_method']
                self.reweight_basewgt = opts['weights'].get('reweight_basewgt', None)
                if self.reweight_basewgt:
                    self.var_funcs[self.basewgt_name] = self.reweight_basewgt
                self.reweight_branches = tuple(opts['weights']['reweight_vars'].keys())
                self.reweight_bins = tuple(opts['weights']['reweight_vars'].values())
                self.reweight_classes = tuple(opts['weights']['reweight_classes'])
                self.class_weights = opts['weights'].get('class_weights', None)
                if self.class_weights is None:
                    self.class_weights = np.ones(len(self.reweight_classes))
                self.reweight_threshold = opts['weights'].get('reweight_threshold', 10)
                self.reweight_discard_under_overflow = opts['weights'].get('reweight_discard_under_overflow', True)
                self.reweight_hists = opts['weights'].get('reweight_hists', None)
                if self.reweight_hists is not None:
                    for k, v in self.reweight_hists.items():
                        self.reweight_hists[k] = np.array(v, dtype='float32')
        # observers
        self.observer_names = tuple(opts['observers'])
        # monitor variables
        self.monitor_variables = tuple(opts['monitor_variables'])
        # Z variables: returned as `Z` in the dataloader (use monitor_variables for training, observers for eval)
        self.z_variables = self.observer_names if len(self.observer_names) > 0 else self.monitor_variables

        # remove self mapping from var_funcs
        for k, v in self.var_funcs.items():
            if k == v:
                del self.var_funcs[k]

        if print_info:
            def _log(msg, *args, **kwargs):
                _logger.info(msg, *args, color='lightgray', **kwargs)
            _log('preprocess config: %s', str(self.preprocess))
            _log('selection: %s', str(self.selection))
            _log('test_time_selection: %s', str(self.test_time_selection))
            _log('var_funcs:\n - %s', '\n - '.join(str(it) for it in self.var_funcs.items()))
            _log('input_names: %s', str(self.input_names))
            _log('input_dicts:\n - %s', '\n - '.join(str(it) for it in self.input_dicts.items()))
            _log('input_shapes:\n - %s', '\n - '.join(str(it) for it in self.input_shapes.items()))
            _log('preprocess_params:\n - %s', '\n - '.join(str(it) for it in self.preprocess_params.items()))
            if self.label_names: 
                _log('label_names: %s', str(self.label_names))
            if self.target_names: 
                _log('target_names: %s', str(self.target_names))
            if self.target_quantile:
                _log('target_quantile: %s',' '.join([str(elem) for elem in self.target_quantile])) 
            _log('observer_names: %s', str(self.observer_names))
            _log('monitor_variables: %s', str(self.monitor_variables))
            if opts['weights'] is not None:
                if self.use_precomputed_weights:
                    _log('weight: %s' % self.var_funcs[self.weight_name])
                else:
                    for k in ['reweight_method', 'reweight_basewgt', 'reweight_branches', 'reweight_bins',
                              'reweight_classes', 'class_weights', 'reweight_threshold',
                              'reweight_discard_under_overflow']:
                        _log('%s: %s' % (k, getattr(self, k)))

        # parse config
        self.keep_branches = set()
        aux_branches = set()
        # selection
        if self.selection:
            aux_branches.update(_get_variable_names(self.selection))
        # test time selection
        if self.test_time_selection:
            aux_branches.update(_get_variable_names(self.test_time_selection))
        # var_funcs
        self.keep_branches.update(self.var_funcs.keys())
        for expr in self.var_funcs.values():
            aux_branches.update(_get_variable_names(expr))
        # inputs
        for names in self.input_dicts.values():
            self.keep_branches.update(names)
        # labels
        self.keep_branches.update(self.label_names)
        # targets
        self.keep_branches.update(self.target_names)
        # weight
        if self.weight_name:
            self.keep_branches.add(self.weight_name)
            if not self.use_precomputed_weights:
                aux_branches.update(self.reweight_branches)
                aux_branches.update(self.reweight_classes)
        # observers
        self.keep_branches.update(self.observer_names)
        # monitor variables
        self.keep_branches.update(self.monitor_variables)
        # keep and drop
        self.drop_branches = (aux_branches - self.keep_branches)
        self.load_branches = (aux_branches | self.keep_branches) - set(self.var_funcs.keys()) - {self.weight_name, }
        if print_info:
            _logger.debug('drop_branches:\n  %s', ','.join(self.drop_branches))
            _logger.debug('load_branches:\n  %s', ','.join(self.load_branches))

    def __getattr__(self, name):
        return self.options[name]

    def dump(self, fp):
        with open(fp, 'w') as f:
            yaml.safe_dump(self.options, f, sort_keys=False)

    @classmethod
<<<<<<< HEAD
    def load(cls, fp, load_observers=True, load_reweight_info=True):
=======
    def load(cls, fp, load_observers=True, load_reweight_info=True, extra_selection=None, extra_test_selection=None):
>>>>>>> 312e8ff1
        with open(fp) as f:
            options = yaml.safe_load(f)
        if not load_observers:
            options['observers'] = None
        if not load_reweight_info:
<<<<<<< HEAD
             options['weights'] = None
=======
            options['weights'] = None
        if extra_selection:
            options['selection'] = '(%s) & (%s)' % (options['selection'], extra_selection)
        if extra_test_selection:
            if 'test_time_selection' not in options:
                raise RuntimeError('`test_time_selection` is not defined in the yaml file!')
            options['test_time_selection'] = '(%s) & (%s)' % (options['test_time_selection'], extra_test_selection)
>>>>>>> 312e8ff1
        return cls(**options)

    def copy(self):
        return self.__class__(print_info=False, **copy.deepcopy(self.options))

    def __copy__(self):
        return self.copy()

    def __deepcopy__(self, memo):
        return self.copy()

    def export_json(self, fp):
        import json
        if self.target_names and self.label_names:
            j = {'output_names':self.label_value+list(self.target_value.keys()), 'input_names':self.input_names}
        elif not self.target_names and self.label_names:
            j = {'output_names':self.label_value, 'input_names':self.input_names}
        elif self.target_names and not self.label_names:
            j = {'output_names':list(self.target_value.keys()), 'input_names':self.input_names}

        for k, v in self.input_dicts.items():
            j[k] = {'var_names': v, 'var_infos': {}}
            for var_name in v:
                j[k]['var_length'] = self.preprocess_params[var_name]['length']
                info = self.preprocess_params[var_name]
                j[k]['var_infos'][var_name] = {
                    'median': 0 if info['center'] is None else info['center'],
                    'norm_factor': info['scale'],
                    'replace_inf_value': 0,
                    'lower_bound': -1e32 if info['center'] is None else info['min'],
                    'upper_bound': 1e32 if info['center'] is None else info['max'],
                    'pad': info['pad_value']
                }
        with open(fp, 'w') as f:
            json.dump(j, f, indent=2)<|MERGE_RESOLUTION|>--- conflicted
+++ resolved
@@ -235,27 +235,19 @@
             yaml.safe_dump(self.options, f, sort_keys=False)
 
     @classmethod
-<<<<<<< HEAD
-    def load(cls, fp, load_observers=True, load_reweight_info=True):
-=======
     def load(cls, fp, load_observers=True, load_reweight_info=True, extra_selection=None, extra_test_selection=None):
->>>>>>> 312e8ff1
         with open(fp) as f:
             options = yaml.safe_load(f)
         if not load_observers:
             options['observers'] = None
         if not load_reweight_info:
-<<<<<<< HEAD
              options['weights'] = None
-=======
-            options['weights'] = None
         if extra_selection:
             options['selection'] = '(%s) & (%s)' % (options['selection'], extra_selection)
         if extra_test_selection:
             if 'test_time_selection' not in options:
                 raise RuntimeError('`test_time_selection` is not defined in the yaml file!')
             options['test_time_selection'] = '(%s) & (%s)' % (options['test_time_selection'], extra_test_selection)
->>>>>>> 312e8ff1
         return cls(**options)
 
     def copy(self):
