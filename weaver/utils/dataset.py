--- conflicted
+++ resolved
@@ -323,11 +323,7 @@
 
         # discover auto-generated reweight file
         if '.auto.yaml' in data_config_file:
-<<<<<<< HEAD
-             data_config_autogen_file = data_config_file
-=======
             data_config_autogen_file = data_config_file
->>>>>>> 312e8ff1
         else:
             data_config_md5 = _md5(data_config_file)
             data_config_autogen_file = data_config_file.replace('.yaml', '.%s.auto.yaml' % data_config_md5)
@@ -357,16 +353,9 @@
                 _logger.info(
                     'Found file %s w/ auto-generated preprocessing information, will use that instead!' %
                     data_config_file)
-<<<<<<< HEAD
-            self._data_config = DataConfig.load(data_config_file, load_observers=False)
-        else:
-            self._data_config = DataConfig.load(data_config_file, load_reweight_info=False)
-=======
             self._data_config = DataConfig.load(data_config_file, load_observers=False, extra_selection=extra_selection)
         else:
-            self._data_config = DataConfig.load(
-                data_config_file, load_reweight_info=False, extra_test_selection=extra_selection)
->>>>>>> 312e8ff1
+            self._data_config = DataConfig.load(data_config_file, load_reweight_info=False, extra_test_selection=extra_selection)
 
         # derive all variables added to self.__dict__
         self._init_args = set(self.__dict__.keys()) - _init_args
