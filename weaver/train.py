#!/usr/bin/env python
import os
import ast
import sys
import shutil
import glob
import argparse
import functools
import numpy as np
import math
import torch
from torch.utils.data import DataLoader
from utils.logger import _logger, _configLogger
from utils.dataset import SimpleIterDataset
from utils.import_tools import import_module

parser = argparse.ArgumentParser()
parser.add_argument('--regression-mode', action='store_true', default=False,
                    help='run in regression mode if this flag is set; otherwise run in classification mode')
<<<<<<< HEAD
parser.add_argument('--classreg-mode', action='store_true', default=False,
                    help='run a special task that is simultaneous regression + classification mode if this flag is set; otherwise run in classification mode')
parser.add_argument('--preprocess-mode', action='store_true', default=False,
                    help='run only the pre-processing of the dataset to store the yaml weight file')
parser.add_argument('-c', '--data-config', type=str, default='data/ak15_points_pf_sv_v0.yaml',
=======
parser.add_argument('-c', '--data-config', type=str,
>>>>>>> 312e8ff1
                    help='data config YAML file')
parser.add_argument('--extra-selection', type=str, default=None,
                    help='Additional selection requirement, will modify `selection` to `(selection) & (extra)` on-the-fly')
parser.add_argument('--extra-test-selection', type=str, default=None,
                    help='Additional test-time selection requirement, will modify `test_time_selection` to `(test_time_selection) & (extra)` on-the-fly')
parser.add_argument('-i', '--data-train', nargs='*', default=[],
                    help='training files; supported syntax:'
                         ' (a) plain list, `--data-train /path/to/a/* /path/to/b/*`;'
                         ' (b) (named) groups [Recommended], `--data-train a:/path/to/a/* b:/path/to/b/*`,'
                         ' the file splitting (for each dataloader worker) will be performed per group,'
                         ' and then mixed together, to ensure a uniform mixing from all groups for each worker.'
                    )
parser.add_argument('-l', '--data-val', nargs='*', default=[],
                    help='validation files; when not set, will use training files and split by `--train-val-split`')
parser.add_argument('-t', '--data-test', nargs='*', default=[],
                    help='testing files; supported syntax:'
                         ' (a) plain list, `--data-test /path/to/a/* /path/to/b/*`;'
                         ' (b) keyword-based, `--data-test a:/path/to/a/* b:/path/to/b/*`, will produce output_a, output_b;'
                         ' (c) split output per N input files, `--data-test a%%10:/path/to/a/*`, will split per 10 input files.')
parser.add_argument('--data-fraction', type=float, default=1,
                    help='fraction of events to load from each file; for training, the events are randomly selected for each epoch')
parser.add_argument('--file-fraction', type=float, default=1,
                    help='fraction of files to load; for training, the files are randomly selected for each epoch')
parser.add_argument('--fetch-by-files-train', action='store_true', default=False,
                    help='When enabled, will load all events from a small number (set by ``--fetch-step-train``) of files for each data fetching. '
                         'Otherwise (default), load a small fraction of events from all files each time, which helps reduce variations in the sample composition.')
parser.add_argument('--fetch-by-files-val', action='store_true', default=False,
                    help='When enabled, will load all events from a small number (set by ``--fetch-step-val``) of files for each data fetching. '
                         'Otherwise (default), load a small fraction of events from all files each time, which helps reduce variations in the sample composition.')
parser.add_argument('--fetch-by-files-test', action='store_true', default=False,
                    help='When enabled, will load all events from a small number (set by ``--fetch-step-test``) of files for each data fetching. '
                         'Otherwise (default), load a small fraction of events from all files each time, which helps reduce variations in the sample composition.')
parser.add_argument('--fetch-step-train', type=float, default=0.01,
                    help='fraction of events to load each time from every file (when ``--fetch-by-files-train`` is disabled); '
                         'Or: number of files to load each time (when ``--fetch-by-files-train`` is enabled). Shuffling & sampling is done within these events, so set a large enough value.')
parser.add_argument('--fetch-step-val', type=float, default=0.01,
                    help='fraction of events to load each time from every file (when ``--fetch-by-files-val`` is disabled); '
                         'Or: number of files to load each time (when ``--fetch-by-files-val`` is enabled). Shuffling & sampling is done within these events, so set a large enough value.')
parser.add_argument('--fetch-step-test', type=float, default=0.01,
                    help='fraction of events to load each time from every file (when ``--fetch-by-files-test`` is disabled); '
                         'Or: number of files to load each time (when ``--fetch-by-files-test`` is enabled). Shuffling & sampling is done within these events, so set a large enough value.')
parser.add_argument('--in-memory', action='store_true', default=False,
                    help='load the whole dataset (and perform the preprocessing) only once and keep it in memory for the entire run')
parser.add_argument('--train-val-split', type=float, default=0.8,
                    help='training/validation split fraction')
parser.add_argument('--no-remake-weights', action='store_true', default=False,
<<<<<<< HEAD
                     help='do not remake weights for sampling (reweighting), use existing ones in the previous auto-generated data config YAML file')
=======
                    help='do not remake weights for sampling (reweighting), use existing ones in the previous auto-generated data config YAML file')
>>>>>>> 312e8ff1
parser.add_argument('--demo', action='store_true', default=False,
                    help='quickly test the setup by running over only a small number of events')
parser.add_argument('--lr-finder', type=str, default=None,
                    help='run learning rate finder instead of the actual training; format: ``start_lr, end_lr, num_iters``')
parser.add_argument('--tensorboard', type=str, default=None,
                    help='create a tensorboard summary writer with the given comment')
parser.add_argument('--tensorboard-custom-fn', type=str, default=None,
                    help='the path of the python script containing a user-specified function `get_tensorboard_custom_fn`, '
                         'to display custom information per mini-batch or per epoch, during the training, validation or test.')
parser.add_argument('-n', '--network-config', type=str,
                    help='network architecture configuration file; the path must be relative to the current dir')
parser.add_argument('-o', '--network-option', nargs=2, action='append', default=[],
                    help='options to pass to the model class constructor, e.g., `--network-option use_counts False`')
parser.add_argument('-m', '--model-prefix', type=str, default='models/{auto}/network',
                    help='path to save or load the model; for training, this will be used as a prefix, so model snapshots '
                         'will saved to `{model_prefix}_epoch-%%d_state.pt` after each epoch, and the one with the best '
                         'validation metric to `{model_prefix}_best_epoch_state.pt`; for testing, this should be the full path '
                         'including the suffix, otherwise the one with the best validation metric will be used; '
                         'for training, `{auto}` can be used as part of the path to auto-generate a name, '
                         'based on the timestamp and network configuration')
parser.add_argument('--load-model-weights', type=str, default=None,
                    help='initialize model with pre-trained weights')
parser.add_argument('--num-epochs', type=int, default=20,
                    help='number of epochs')
parser.add_argument('--steps-per-epoch', type=int, default=None,
                    help='number of steps (iterations) per epochs; '
                         'if neither of `--steps-per-epoch` or `--samples-per-epoch` is set, each epoch will run over all loaded samples')
parser.add_argument('--steps-per-epoch-val', type=int, default=None,
                    help='number of steps (iterations) per epochs for validation; '
                         'if neither of `--steps-per-epoch-val` or `--samples-per-epoch-val` is set, each epoch will run over all loaded samples')
parser.add_argument('--samples-per-epoch', type=int, default=None,
                    help='number of samples per epochs; '
                         'if neither of `--steps-per-epoch` or `--samples-per-epoch` is set, each epoch will run over all loaded samples')
parser.add_argument('--samples-per-epoch-val', type=int, default=None,
                    help='number of samples per epochs for validation; '
                         'if neither of `--steps-per-epoch-val` or `--samples-per-epoch-val` is set, each epoch will run over all loaded samples')
parser.add_argument('--optimizer', type=str, default='ranger', choices=['adam', 'adamW', 'radam', 'ranger'],  # TODO: add more
                    help='optimizer for the training')
parser.add_argument('--optimizer-option', nargs=2, action='append', default=[],
                    help='options to pass to the optimizer class constructor, e.g., `--optimizer-option weight_decay 1e-4`')
parser.add_argument('--lr-scheduler', type=str, default='flat+decay',
                    choices=['none', 'steps', 'flat+decay', 'flat+linear', 'flat+cos', 'one-cycle', 'custom'],
                    help='learning rate scheduler')
parser.add_argument('--lr-epochs', type=int, default=20,
                    help='number of epochs to be considered by lr optimizer')
parser.add_argument('--lr-epoch-to-start-decay', type=int, default=3,
                    help='in the decay lr-scheduler start decaying the lr from this epoch, while in flat+decay or flat+linear start decay from lr-epochs-1/lr-epoch-to-start-decay')
parser.add_argument('--lr-decay-rate', type=int, default=0.7,
                    help='used in the decay lr-scheduler')
parser.add_argument('--warmup-steps', type=int, default=0,
                    help='number of warm-up steps, only valid for `flat+linear` and `flat+cos` lr schedulers')
parser.add_argument('--load-epoch', type=int, default=None,
                    help='used to resume interrupted training, load model and optimizer state saved in the `epoch-%%d_state.pt` and `epoch-%%d_optimizer.pt` files')
parser.add_argument('--load-best-metric', type=float, default=None,
                    help='best metric of the resumed training')
parser.add_argument('--start-lr', type=float, default=5e-3,
                    help='start learning rate')
parser.add_argument('--batch-size-train', type=int, default=128,
                    help='batch size')
parser.add_argument('--batch-size-val', type=int, default=128,
                    help='batch size')
parser.add_argument('--batch-size-test', type=int, default=128,
                    help='batch size')
parser.add_argument('--use-amp', action='store_true', default=False,
                    help='use mixed precision training (fp16)')
parser.add_argument('--persistent-workers', action='store_true', default=False,
                    help='make workers persistent')
parser.add_argument('--gpus', type=str, default='0',
                    help='device for the training/testing; to use CPU, set to empty string (""); to use multiple gpu, set it as a comma separated list, e.g., `1,2,3,4`')
parser.add_argument('--predict-gpus', type=str, default=None,
                    help='device for the testing; to use CPU, set to empty string (""); to use multiple gpu, set it as a comma separated list, e.g., `1,2,3,4`; if not set, use the same as `--gpus`')
parser.add_argument('--num-workers-train', type=int, default=1,
                    help='number of threads to load the training dataset; memory consumption and disk access load increases (~linearly) with this numbers')
parser.add_argument('--num-workers-val', type=int, default=1,
                    help='number of threads to load the validation dataset (when provided via --data-val otherwise use num-workers-train); memory consumption and disk access load increases (~linearly) with this numbers')
parser.add_argument('--num-workers-test', type=int, default=1,
                    help='number of threads to load the testing dataset; memory consumption and disk access load increases (~linearly) with this numbers')
parser.add_argument('--predict', action='store_true', default=False,
                    help='run prediction instead of training')
parser.add_argument('--predict-output', type=str,
                    help='path to save the prediction output, support `.root` and `.parquet` format')
parser.add_argument('--export-onnx', type=str, default=None,
                    help='export the PyTorch model to ONNX model and save it at the given path (path must ends w/ .onnx); '
                         'needs to set `--data-config`, `--network-config`, and `--model-prefix` (requires the full model path)')
parser.add_argument('--io-test', action='store_true', default=False,
                    help='test throughput of the dataloader')
parser.add_argument('--copy-inputs', action='store_true', default=False,
                    help='copy input files to the current dir (can help to speed up dataloading when running over remote files, e.g., from EOS)')
parser.add_argument('--log', type=str, default='',
                    help='path to the log file; `{auto}` can be used as part of the path to auto-generate a name, based on the timestamp and network configuration')
parser.add_argument('--print', action='store_true', default=False,
                    help='do not run training/prediction but only print model information, e.g., FLOPs and number of parameters of a model')
parser.add_argument('--profile', action='store_true', default=False,
                    help='run the profiler')
parser.add_argument('--backend', type=str, choices=['gloo', 'nccl', 'mpi'], default=None,
                    help='backend for distributed training')
parser.add_argument('--cross-validation', type=str, default=None,
                    help='enable k-fold cross validation; input format: `variable_name%k`')

def to_filelist(args, mode='train'):
    if mode == 'train':
        flist = args.data_train
    elif mode == 'val':
        flist = args.data_val
    else:
        raise NotImplementedError('Invalid mode %s' % mode)

    # keyword-based: 'a:/path/to/a b:/path/to/b'
    file_dict = {}
    for f in flist:
        if ':' in f:
            name, fp = f.split(':')
        else:
            name, fp = '_', f
        files = glob.glob(fp)
        if name in file_dict:
            file_dict[name] += files
        else:
            file_dict[name] = files

    # sort files
    for name, files in file_dict.items():
        file_dict[name] = sorted(files)

    if args.local_rank is not None:
        if mode == 'train':
            local_world_size = int(os.environ['LOCAL_WORLD_SIZE'])
            if len(gpus) > 1: 
                local_world_size = len(local_world_size);
            new_file_dict = {}
            for name, files in file_dict.items():
                new_files = files[args.local_rank::local_world_size]
                assert(len(new_files) > 0)
                np.random.shuffle(new_files)
                new_file_dict[name] = new_files
            file_dict = new_file_dict

    if args.copy_inputs:
        import tempfile
        tmpdir = tempfile.mkdtemp()
        if os.path.exists(tmpdir):
            shutil.rmtree(tmpdir)
        new_file_dict = {name: [] for name in file_dict}
        for name, files in file_dict.items():
            for src in files:
                dest = os.path.join(tmpdir, src.lstrip('/'))
                if not os.path.exists(os.path.dirname(dest)):
                    os.makedirs(os.path.dirname(dest), exist_ok=True)
                shutil.copy2(src, dest)
                _logger.info('Copied file %s to %s' % (src, dest))
                new_file_dict[name].append(dest)
            if len(files) != len(new_file_dict[name]):
                _logger.error('Only %d/%d files copied for %s file group %s',
                              len(new_file_dict[name]), len(files), mode, name)
        file_dict = new_file_dict

    filelist = sum(file_dict.values(), [])
    assert(len(filelist) == len(set(filelist)))
    return file_dict, filelist

def set_worker_sharing_strategy(worker_id: int) -> None:
    torch.multiprocessing.set_sharing_strategy("file_system")

def train_load(args):
    """
    Loads the training data.
    :param args:
    :return: train_loader, val_loader, data_config, train_inputs
    """

    train_file_dict, train_files = to_filelist(args, 'train')
    if args.data_val:
        val_file_dict, val_files = to_filelist(args, 'val')
        train_range = val_range = (0, 1)
    else:
        val_file_dict, val_files = train_file_dict, train_files
        train_range = (0, args.train_val_split)
        val_range = (args.train_val_split, 1)
    _logger.info('Using %d files for training, range: %s' % (len(train_files), str(train_range)))
    _logger.info('Using %d files for validation, range: %s' % (len(val_files), str(val_range)))

    if args.demo:
        train_files = train_files[:20]
        val_files = val_files[:20]
        train_file_dict = {'_': train_files}
        val_file_dict = {'_': val_files}
        _logger.info(train_files)
        _logger.info(val_files)
        args.data_fraction = 0.1
        args.fetch_step = 0.002

    if args.in_memory and (args.steps_per_epoch is None or args.steps_per_epoch_val is None):
        raise RuntimeError('Must set --steps-per-epoch when using --in-memory!')

    train_data = SimpleIterDataset(train_file_dict, args.data_config, for_training=True,
                                   extra_selection=args.extra_selection,
                                   remake_weights=not args.no_remake_weights,
                                   load_range_and_fraction=(train_range, args.data_fraction),
                                   file_fraction=args.file_fraction,
                                   fetch_by_files=args.fetch_by_files_train,
                                   fetch_step=args.fetch_step_train,
                                   infinity_mode=args.steps_per_epoch is not None,
                                   in_memory=args.in_memory,
                                   name='train' + ('' if args.local_rank is None else '_rank%d' % args.local_rank))
<<<<<<< HEAD

    train_loader = DataLoader(train_data, batch_size=args.batch_size_train, drop_last=True, pin_memory=True,
                              num_workers=min(args.num_workers_train, int(len(train_files) * args.file_fraction)),
                              persistent_workers=args.num_workers_train > 0 and (args.steps_per_epoch is not None or args.persistent_workers),
                              worker_init_fn=set_worker_sharing_strategy
    )

    if args.data_val:
        val_data = SimpleIterDataset(val_file_dict, args.data_config, for_training=True,
                                     load_range_and_fraction=(val_range, args.data_fraction),
                                     file_fraction=args.file_fraction,
                                     fetch_by_files=args.fetch_by_files_val,
                                     fetch_step=args.fetch_step_val,
                                     infinity_mode=args.steps_per_epoch_val is not None,
                                     in_memory=args.in_memory,
                                     name='val' + ('' if args.local_rank is None else '_rank%d' % args.local_rank))

        val_loader = DataLoader(val_data, batch_size=args.batch_size_val, drop_last=True, pin_memory=True,
                                num_workers=min(args.num_workers_val, int(len(val_files) * args.file_fraction)),
                                persistent_workers=args.num_workers_val > 0 and (args.steps_per_epoch_val is not None or args.persistent_workers),
                                worker_init_fn=set_worker_sharing_strategy
        )

    else:
        val_data = SimpleIterDataset(val_file_dict, args.data_config, for_training=True,
                                     load_range_and_fraction=(val_range, args.data_fraction),
                                     file_fraction=args.file_fraction,
                                     fetch_by_files=args.fetch_by_files_train,
                                     fetch_step=args.fetch_step_train,
                                     infinity_mode=args.steps_per_epoch_val is not None,
                                     in_memory=args.in_memory,
                                     name='val' + ('' if args.local_rank is None else '_rank%d' % args.local_rank))

        val_loader = DataLoader(val_data, batch_size=args.batch_size_val, drop_last=True, pin_memory=True,
                                num_workers=min(args.num_workers_train, int(len(val_files) * args.file_fraction)),
                                persistent_workers=args.num_workers_train > 0 and (args.steps_per_epoch_val is not None or args.persistent_workers),
                                worker_init_fn=set_worker_sharing_strategy
        )

=======
    val_data = SimpleIterDataset(val_file_dict, args.data_config, for_training=True,
                                 extra_selection=args.extra_selection,
                                 load_range_and_fraction=(val_range, args.data_fraction),
                                 file_fraction=args.file_fraction,
                                 fetch_by_files=args.fetch_by_files,
                                 fetch_step=args.fetch_step,
                                 infinity_mode=args.steps_per_epoch_val is not None,
                                 in_memory=args.in_memory,
                                 name='val' + ('' if args.local_rank is None else '_rank%d' % args.local_rank))
    train_loader = DataLoader(train_data, batch_size=args.batch_size, drop_last=True, pin_memory=True,
                              num_workers=min(args.num_workers, int(len(train_files) * args.file_fraction)),
                              persistent_workers=args.num_workers > 0 and args.steps_per_epoch is not None)
    val_loader = DataLoader(val_data, batch_size=args.batch_size, drop_last=True, pin_memory=True,
                            num_workers=min(args.num_workers, int(len(val_files) * args.file_fraction)),
                            persistent_workers=args.num_workers > 0 and args.steps_per_epoch_val is not None)
>>>>>>> 312e8ff1
    data_config = train_data.config
    train_input_names = train_data.config.input_names
    train_label_names = train_data.config.label_names
    train_target_names = train_data.config.target_names

    return train_loader, val_loader, data_config, train_input_names, train_label_names, train_target_names

def preprocess_load(args):

    """
    Loads all events for pre-processing.
    """

    preprocess_file_dict, preprocess_files = to_filelist(args, 'train')
    preprocess_range = (0,1)
    _logger.info('Using %d files for pre-processing, range: %s' % (len(preprocess_files), str(preprocess_range)))

    if args.in_memory and (args.steps_per_epoch is Nsone or args.steps_per_epoch_val is None):
        raise RuntimeError('Must set --steps-per-epoch when using --in-memory!')

    preprocess_data = SimpleIterDataset(preprocess_file_dict, args.data_config, for_training=True,
                                        load_range_and_fraction=(preprocess_range, args.data_fraction),
                                        file_fraction=args.file_fraction,
                                        fetch_by_files=args.fetch_by_files_train,
                                        fetch_step=args.fetch_step_train,
                                        infinity_mode=args.steps_per_epoch is not None,
                                        in_memory=args.in_memory,
                                        name='train' + ('' if args.local_rank is None else '_rank%d' % args.local_rank))

    preprocess_loader = DataLoader(preprocess_data, batch_size=args.batch_size_train, drop_last=True, pin_memory=True,
                                   num_workers=min(args.num_workers_train, int(len(preprocess_files) * args.file_fraction)),
                                   persistent_workers=args.num_workers_train > 0 and (args.steps_per_epoch is not None or args.persistent_workers),
                               )
    
    return preprocess_loader;


def test_load(args):
    """
    Loads the test data.
    :param args:
    :return: test_loaders, data_config
    """
    # keyword-based --data-test: 'a:/path/to/a b:/path/to/b'
    # split --data-test: 'a%10:/path/to/a/*'
    file_dict = {}
    split_dict = {}
    for f in args.data_test:
        if ':' in f:
            name, fp = f.split(':')
            if '%' in name:
                name, split = name.split('%')
                split_dict[name] = int(split)
        else:
            name, fp = '', f
        files = glob.glob(fp)
        if name in file_dict:
            file_dict[name] += files
        else:
            file_dict[name] = files

    # sort files
    for name, files in file_dict.items():
        file_dict[name] = sorted(files)

    # apply splitting
    for name, split in split_dict.items():
        files = file_dict.pop(name)
        for i in range((len(files) + split - 1) // split):
            file_dict[f'{name}_{i}'] = files[i * split:(i + 1) * split]

    def get_test_loader(name):
        filelist = file_dict[name]
        _logger.info('Running on test file group %s with %d files:\n...%s', name, len(filelist), '\n...'.join(filelist))
        num_workers = min(args.num_workers_test, len(filelist))
        test_data = SimpleIterDataset({name: filelist}, args.data_config, for_training=False,
                                      extra_selection=args.extra_test_selection,
                                      load_range_and_fraction=((0, 1), args.data_fraction),
                                      fetch_by_files=args.fetch_by_files_test, fetch_step=args.fetch_step_test,
                                      name='test_' + name)
        test_loader = DataLoader(test_data, num_workers=num_workers, batch_size=args.batch_size_test, drop_last=False, 
                                 pin_memory=True,worker_init_fn=set_worker_sharing_strategy)
        return test_loader

    test_loaders = {name: functools.partial(get_test_loader, name) for name in file_dict}
    data_config = SimpleIterDataset({}, args.data_config, for_training=False).config
    return test_loaders, data_config


def onnx(args):
    """
    Saving model as ONNX.
    :param args:
    :return:
    """
    assert (args.export_onnx.endswith('.onnx'))
    model_path = args.model_prefix
    _logger.info('Exporting model %s to ONNX' % model_path)

<<<<<<< HEAD
    from utils.dataset import DataConfig
=======
    from weaver.utils.dataset import DataConfig
>>>>>>> 312e8ff1
    data_config = DataConfig.load(args.data_config, load_observers=False, load_reweight_info=False)
    model, model_info, _ = model_setup(args, data_config)
    model.load_state_dict(torch.load(model_path, map_location='cpu'))
    model = model.cpu()
    model.eval()

    os.makedirs(os.path.dirname(args.export_onnx), exist_ok=True)
    inputs = tuple(
        torch.ones(model_info['input_shapes'][k], dtype=torch.float32) for k in model_info['input_names'])
    torch.onnx.export(model, inputs, args.export_onnx,
                      input_names=model_info['input_names'],
                      output_names=model_info['output_names'],
                      dynamic_axes=model_info.get('dynamic_axes', None),
                      opset_version=12
    )
    _logger.info('ONNX model saved to %s', args.export_onnx)

    preprocessing_json = os.path.join(os.path.dirname(args.export_onnx), 'preprocess.json')
    data_config.export_json(preprocessing_json)
    _logger.info('Preprocessing parameters saved to %s', preprocessing_json)


def flops(model, model_info):
    """
    Count FLOPs and params.
    :param args:
    :param model:
    :param model_info:
    :return:
    """
    from utils.flops_counter import get_model_complexity_info
    import copy

    model = copy.deepcopy(model).cpu()
    model.eval()

    inputs = tuple(
        torch.ones(model_info['input_shapes'][k], dtype=torch.float32) for k in model_info['input_names'])

    macs, params = get_model_complexity_info(model, inputs, as_strings=True, print_per_layer_stat=True, verbose=True)
    _logger.info('{:<30}  {:<8}'.format('Computational complexity: ', macs))
    _logger.info('{:<30}  {:<8}'.format('Number of parameters: ', params))


def profile(args, model, model_info, device):
    """
    Profile.
    :param model:
    :param model_info:
    :return:
    """
    import copy
    from torch.profiler import profile, record_function, ProfilerActivity

    model = copy.deepcopy(model)
    model = model.to(device)
    model.eval()

    inputs = tuple(
        torch.ones((args.batch_size_train,) + model_info['input_shapes'][k][1:],
                   dtype=torch.float32).to(device) for k in model_info['input_names'])
    for x in inputs:
        print(x.shape, x.device)

    def trace_handler(p):
        output = p.key_averages().table(sort_by="self_cuda_time_total", row_limit=50)
        print(output)
        p.export_chrome_trace("/tmp/trace_" + str(p.step_num) + ".json")

    with profile(
        activities=[ProfilerActivity.CPU, ProfilerActivity.CUDA],
        schedule=torch.profiler.schedule(
            wait=2,
            warmup=2,
            active=6,
            repeat=2),
        on_trace_ready=trace_handler
    ) as p:
        for idx in range(100):
            model(*inputs)
            p.step()


def optim(args, model, device):
    """
    Optimizer and scheduler.
    :param args:
    :param model:
    :return:
    """
    optimizer_options = {k: ast.literal_eval(v) for k, v in args.optimizer_option}
    _logger.info('Optimizer options: %s' % str(optimizer_options))

    names_lr_mult = []
    if 'weight_decay' in optimizer_options or 'lr_mult' in optimizer_options:
        # https://github.com/rwightman/pytorch-image-models/blob/master/timm/optim/optim_factory.py#L31
        import re
        decay, no_decay = {}, {}
        names_no_decay = []
        for name, param in model.named_parameters():
            if not param.requires_grad:
                continue  # frozen weights
            if len(param.shape) == 1 or name.endswith(".bias") or (
                    hasattr(model, 'no_weight_decay') and name in model.no_weight_decay()):
                no_decay[name] = param
                names_no_decay.append(name)
            else:
                decay[name] = param

        decay_1x, no_decay_1x = [], []
        decay_mult, no_decay_mult = [], []
        mult_factor = 1
        if 'lr_mult' in optimizer_options:
            pattern, mult_factor = optimizer_options.pop('lr_mult')
            for name, param in decay.items():
                if re.match(pattern, name):
                    decay_mult.append(param)
                    names_lr_mult.append(name)
                else:
                    decay_1x.append(param)
            for name, param in no_decay.items():
                if re.match(pattern, name):
                    no_decay_mult.append(param)
                    names_lr_mult.append(name)
                else:
                    no_decay_1x.append(param)
            assert(len(decay_1x) + len(decay_mult) == len(decay))
            assert(len(no_decay_1x) + len(no_decay_mult) == len(no_decay))
        else:
            decay_1x, no_decay_1x = list(decay.values()), list(no_decay.values())
        wd = optimizer_options.pop('weight_decay', 0.)
        parameters = [
            {'params': no_decay_1x, 'weight_decay': 0.},
            {'params': decay_1x, 'weight_decay': wd},
            {'params': no_decay_mult, 'weight_decay': 0., 'lr': args.start_lr * mult_factor},
            {'params': decay_mult, 'weight_decay': wd, 'lr': args.start_lr * mult_factor},
        ]
        _logger.info('Parameters excluded from weight decay:\n - %s', '\n - '.join(names_no_decay))
        if len(names_lr_mult):
            _logger.info('Parameters with lr multiplied by %s:\n - %s', mult_factor, '\n - '.join(names_lr_mult))
    else:
        parameters = model.parameters()

    if args.optimizer == 'ranger':
        from utils.nn.optimizer.ranger import Ranger
        opt = Ranger(parameters, lr=args.start_lr, **optimizer_options)
    elif args.optimizer == 'adam':
        opt = torch.optim.Adam(parameters, lr=args.start_lr, **optimizer_options)
    elif args.optimizer == 'adamW':
        opt = torch.optim.AdamW(parameters, lr=args.start_lr, **optimizer_options)
    elif args.optimizer == 'radam':
        opt = torch.optim.RAdam(parameters, lr=args.start_lr, **optimizer_options)

    # load previous training and resume if `--load-epoch` is set
    if args.load_epoch is not None:
        _logger.info('Resume training from epoch %d' % args.load_epoch)
        _logger.info('Open model state file '+args.model_prefix+'_epoch-%d_state.pt' % args.load_epoch)
        model_state = torch.load(args.model_prefix + '_epoch-%d_state.pt' % args.load_epoch, map_location=device)
        if isinstance(model, (torch.nn.parallel.DistributedDataParallel, torch.nn.DataParallel)):
            model.module.load_state_dict(model_state)
        else:
            model.load_state_dict(model_state)

        _logger.info('Open optimizer state file '+args.model_prefix+'_epoch-%d_optimizer.pt' % args.load_epoch)
        opt_state_file = args.model_prefix + '_epoch-%d_optimizer.pt' % args.load_epoch
        if os.path.exists(opt_state_file):
            opt_state = torch.load(opt_state_file, map_location=device)
            opt.load_state_dict(opt_state)
        else:
            _logger.warning('Optimizer state file %s NOT found!' % opt_state_file)
            
    scheduler = None
    if args.lr_finder is None:
        if args.lr_scheduler == 'steps':
            lr_step = round(args.lr_epochs / args.lr_epoch_to_start_decay)
            scheduler = torch.optim.lr_scheduler.MultiStepLR(
                opt, milestones=[lr_step, 2 * lr_step], gamma=0.25, last_epoch=-1 if args.load_epoch is None else args.load_epoch)
            scheduler._update_per_step = False;
        elif args.lr_scheduler == 'flat+decay':
            num_decay_epochs = max(1, round(args.lr_epochs / args.lr_epoch_to_start_decay))
            milestones = list(range(args.lr_epochs - num_decay_epochs, args.lr_epochs))
            gamma = 0.01 ** (1. / num_decay_epochs)
            if len(names_lr_mult):
                def get_lr(epoch): return gamma ** max(0, epoch - milestones[0] + 1)  # noqa
                scheduler = torch.optim.lr_scheduler.LambdaLR(
                    opt, (lambda _: 1, lambda _: 1, get_lr, get_lr), last_epoch= -1 if args.load_epoch is None else args.load_epoch)
            else:
                scheduler = torch.optim.lr_scheduler.MultiStepLR(
                    opt, milestones=milestones, gamma=gamma, last_epoch= -1 if args.load_epoch is None else args.load_epoch)
            scheduler._update_per_step = False;
        elif args.lr_scheduler == 'custom':
            scheduler1 = torch.optim.lr_scheduler.ConstantLR(
                opt,args.start_lr,args.lr_epoch_to_start_decay, last_epoch= -1 if args.load_epoch is None else args.load_epoch)
            learnfunc  = lambda epoch: args.lr_decay_rate ** max(0,epoch-args.lr_epoch_to_start_decay+1);
            scheduler2 = torch.optim.lr_scheduler.LambdaLR(opt, learnfunc, last_epoch= -1 if args.load_epoch is None else args.load_epoch)
            scheduler  = torch.optim.lr_scheduler.ChainedScheduler([scheduler1,scheduler2])
            scheduler._update_per_step = False;
        elif args.lr_scheduler == 'flat+linear' or args.lr_scheduler == 'flat+cos':
            total_steps = args.lr_epochs * args.steps_per_epoch
            warmup_steps = args.warmup_steps
            flat_steps = total_steps * 0.7 - 1
            min_factor = 0.001
            def lr_fn(step_num):
                if step_num > total_steps:
                    raise ValueError(
                        "Tried to step {} times. The specified number of total steps is {}".format(
                            step_num + 1, total_steps))
                if step_num < warmup_steps:
                    return 1. * step_num / warmup_steps
                if step_num <= flat_steps:
                    return 1.0
                pct = (step_num - flat_steps) / (total_steps - flat_steps)
                if args.lr_scheduler == 'flat+linear':
                    return max(min_factor, 1 - pct)
                else:
                    return max(min_factor, 0.5 * (math.cos(math.pi * pct) + 1))
                scheduler = torch.optim.lr_scheduler.LambdaLR(
                    opt, lr_fn, last_epoch= -1 if args.load_epoch is None else args.load_epoch)
            scheduler._update_per_step = True  # mark it to update the lr every step, instead of every epoch
        elif args.lr_scheduler == 'one-cycle':
            scheduler = torch.optim.lr_scheduler.OneCycleLR(
                opt, max_lr=args.start_lr, epochs=args.lr_epochs, steps_per_epoch=args.steps_per_epoch, pct_start=0.3,
                anneal_strategy='cos', div_factor=25.0, last_epoch= -1 if args.load_epoch is None else args.load_epoch)
            scheduler._update_per_step = True  # mark it to update the lr every step, instead of every epoch
    return opt, scheduler


def model_setup(args, data_config):
    """
    Loads the model
    :param args:
    :param data_config:
    :return: model, model_info, network_module, network_options
    """
    network_module = import_module(args.network_config, name='_network_module')
    network_options = {k: ast.literal_eval(v) for k, v in args.network_option}
    _logger.info('Network options: %s' % str(network_options))
    if args.export_onnx:
        network_options['for_inference'] = True
    if args.use_amp:
        network_options['use_amp'] = True
    model, model_info = network_module.get_model(data_config, **network_options)
    if args.load_model_weights:
        model_state = torch.load(args.load_model_weights, map_location='cpu')
        missing_keys, unexpected_keys = model.load_state_dict(model_state, strict=False)
        _logger.info('Model initialized with weights from %s\n ... Missing: %s\n ... Unexpected: %s' %
                     (args.load_model_weights, missing_keys, unexpected_keys))
    # _logger.info(model)
    flops(model, model_info)
    # loss function
    try:
        loss_func = network_module.get_loss(data_config, **network_options)
        _logger.info('Using loss function %s with options %s' % (loss_func, network_options))
    except AttributeError:
        loss_func = torch.nn.CrossEntropyLoss()
        _logger.warning('Loss function not defined in %s. Will use `torch.nn.CrossEntropyLoss()` by default.',
                        args.network_config)
    return model, model_info, loss_func


def iotest(args, data_loader):
    """
    Io test
    :param args:
    :param data_loader:
    :return:
    """
    from tqdm.auto import tqdm
    from collections import defaultdict
    from utils.data.tools import _concat
    _logger.info('Start running IO test')
    monitor_info = defaultdict(list)

    for X, y_cat, y_reg, y_quant, Z in tqdm(data_loader):
        for k, v in Z.items():
            monitor_info[k].append(v.cpu().numpy())
    monitor_info = {k: _concat(v) for k, v in monitor_info.items()}
    if monitor_info:
        monitor_output_path = 'weaver_monitor_info.pkl'
        import pickle
        with open(monitor_output_path, 'wb') as f:
            pickle.dump(monitor_info, f)
        _logger.info('Monitor info written to %s' % monitor_output_path)


def save_root(args, output_path, data_config, scores, labels, targets, observers):
    """
    Saves as .root
    :param data_config:
    :param scores:
    :param labels
    :param observers
    :return:
    """
    from utils.data.fileio import _write_root
    output = {}
    if args.regression_mode:
        for idx, target_name in enumerate(data_config.target_value):
            output['score_' + target_name] = scores[:, idx]
    elif args.classreg_mode:
        for idx, label_name in enumerate(data_config.label_value):
            output[label_name] = (labels[data_config.label_names[0]] == idx)
            output['score_' + label_name] = scores[:, idx]
        for idx, target_name in enumerate(data_config.target_value):
            output['score_' + target_name] = scores[:, len(data_config.label_value)+idx]
    else:
        for idx, label_name in enumerate(data_config.label_value):
            output[label_name] = (labels[data_config.label_names[0]] == idx)
            output['score_' + label_name] = scores[:, idx]

    for k, v in labels.items():
        if k == data_config.label_names[0]:
            continue
        if v.ndim > 1:
            _logger.warning('Ignoring %s, not a 1d array.', k)
            continue
        output[k] = v

    for k, v in targets.items():
        if v.ndim > 1:
            _logger.warning('Ignoring %s, not a 1d array.', k)
            continue
        output[k] = v

    for k, v in observers.items():
        if v.ndim > 1:
            _logger.warning('Ignoring %s, not a 1d array.', k)
            continue
        output[k] = v
    _write_root(output_path, output)


def save_parquet(args, output_path, scores, labels, targets, observers):
    """
    Saves as parquet file
    :param scores:
    :param labels:
    :param targets:
    :param observers:
    :return:
    """
    import awkward as ak
    output = {'scores': scores}
    output.update(labels)
    output.update(targets)
    output.update(observers)
    ak.to_parquet(ak.Array(output), output_path, compression='LZ4', compression_level=4)


def _main(args):

    _logger.info('args:\n - %s', '\n - '.join(str(it) for it in args.__dict__.items()))

    # export to ONNX
    if args.export_onnx:
        onnx(args)
        return

    if args.file_fraction < 1:
        _logger.warning('Use of `file-fraction` is not recommended in general -- prefer using `data-fraction` instead.')

    # classification/regression mode
    if args.regression_mode:
        _logger.info('Running in regression mode')
        from utils.nn.tools import train_regression as train
        from utils.nn.tools import evaluate_regression as evaluate
        from utils.nn.tools import evaluate_onnx_regression as evaluate_onnx
    elif args.classreg_mode:
        _logger.info('Running in combined regression + classification mode')
        from utils.nn.tools import train_classreg as train
        from utils.nn.tools import evaluate_classreg as evaluate
        from utils.nn.tools import evaluate_onnx_classreg as evaluate_onnx
    else:
        _logger.info('Running in classification mode')
        from utils.nn.tools import train_classification as train
        from utils.nn.tools import evaluate_classification as evaluate
        from utils.nn.tools import evaluate_onnx_classification as evaluate_onnx

    # training/testing mode
    training_mode = not args.predict

    # device
    if args.gpus:
        if args.backend is not None:
            local_rank = args.local_rank;
            local_world_size = len(gpus);
            torch.cuda.set_device(local_rank)
            gpus = [local_rank]
            dev = torch.device(local_rank)
            torch.distributed.init_process_group(backend=args.backend,rank=local_rank,world_size=local_world_size)
            _logger.info(f'Using distributed PyTorch with {args.backend} backend')
            torch.distributed.barrier()
        else:
            gpus = [int(i) for i in args.gpus.split(',')]
            dev = torch.device(gpus[0])
    else:
        gpus = None
        dev = torch.device('cpu')

    # load data
    if args.preprocess_mode:
        preprocess_loader = preprocess_load(args);
        sys.exit(0);
    else:
        torch.multiprocessing.set_sharing_strategy("file_system");
        if training_mode:
            train_loader, val_loader, data_config, train_input_names, train_label_names, train_target_names = train_load(args)
        else:
            test_loaders, data_config = test_load(args)

    if args.io_test:
        data_loader = train_loader if training_mode else list(test_loaders.values())[0]()
        iotest(args, data_loader)
        sys.exit(0);

    model, model_info, loss_func = model_setup(args, data_config)

    # TODO: load checkpoint
    # if args.backend is not None:
    #     load_checkpoint()

    if args.print:
        sys.exit(0);

    if args.profile:
        profile(args, model, model_info, device=dev)
        sys.exit(0);
        

<<<<<<< HEAD
    # export to ONNX
    if args.export_onnx:
        onnx(args);
        sys.exit(0);

=======
>>>>>>> 312e8ff1
    if args.tensorboard:
        from utils.nn.tools import TensorboardHelper
        tb = TensorboardHelper(tb_comment=args.tensorboard, tb_custom_fn=args.tensorboard_custom_fn)
    else:
        tb = None

    # note: we should always save/load the state_dict of the original model, not the one wrapped by nn.DataParallel
    # so we do not convert it to nn.DataParallel now
    orig_model = model

    if training_mode:

        model = orig_model.to(dev)

        # DistributedDataParallel
        if args.backend is not None: 
            model = torch.nn.SyncBatchNorm.convert_sync_batchnorm(model)
            if gpus is not None:
                model = torch.nn.parallel.DistributedDataParallel(model, device_ids=[local_rank], output_device=local_rank, find_unused_parameters=True, gradient_as_bucket_view=True)
        # DataParallel
        elif args.backend is None:
            if gpus is not None and len(gpus) > 1:
                model = torch.nn.DataParallel(model, device_ids=gpus)

        # optimizer & learning rate
        opt, scheduler = optim(args, model, dev)

        # lr finder: keep it after all other setups
        if args.lr_finder is not None:
            start_lr, end_lr, num_iter = args.lr_finder.replace(' ', '').split(',')
            from utils.lr_finder import LRFinder
            lr_finder = LRFinder(model, opt, loss_func, device=dev, input_names=train_input_names,
                                 label_names=train_label_names+train_target_names)
            lr_finder.range_test(train_loader, start_lr=float(start_lr), end_lr=float(end_lr), num_iter=int(num_iter))
            lr_finder.plot(output='lr_finder.png')  # to inspect the loss-learning rate graph
            sys.exit(0);

        # training loop
        grad_scaler = torch.cuda.amp.GradScaler() if args.use_amp else None
        best_val_metric = np.inf if args.regression_mode or args.classreg_mode else 0

        for epoch in range(args.num_epochs):
            
            if args.load_epoch is not None:

                if epoch <= args.load_epoch:
                    _logger.info('Skip Epoch #%d in training' % epoch)
                    continue

                if args.load_best_metric is not None:
                    best_val_metric = args.load_best_metric
                    
            _logger.info('-' * 50)
            _logger.info('Epoch #%d training' % epoch)

            train(model,loss_func,opt,scheduler,train_loader,dev,epoch,steps_per_epoch=args.steps_per_epoch, grad_scaler=grad_scaler, tb_helper=tb);
            
            if args.model_prefix and (args.backend is None or local_rank == 0):
                dirname = os.path.dirname(args.model_prefix)
                if dirname and not os.path.exists(dirname):
                    os.makedirs(dirname)
                state_dict = model.module.state_dict() if isinstance(
                    model, (torch.nn.DataParallel, torch.nn.parallel.DistributedDataParallel)) else model.state_dict()
                torch.save(state_dict, args.model_prefix + '_epoch-%d_state.pt' % epoch)
                torch.save(opt.state_dict(), args.model_prefix + '_epoch-%d_optimizer.pt' % epoch)
                
            _logger.info('Epoch #%d validating' % epoch)
            val_metric = evaluate(model, val_loader, dev, epoch, loss_func=loss_func, steps_per_epoch=args.steps_per_epoch_val, tb_helper=tb)            
            is_best_epoch = (val_metric < best_val_metric) if args.regression_mode or args.classreg_mode else(val_metric > best_val_metric)

            if is_best_epoch:
                best_val_metric = val_metric
                if args.model_prefix and (args.backend is None or local_rank == 0):
                    shutil.copy2(args.model_prefix + '_epoch-%d_state.pt' %
                                 epoch, args.model_prefix + '_best_epoch_state.pt')
            _logger.info('Epoch #%d: Current validation metric: %.5f (best: %.5f)' %
                         (epoch, val_metric, best_val_metric), color='bold')    
            _logger.info('Best validation metric: %f',best_val_metric)

            if scheduler and not getattr(scheduler, '_update_per_step', False):
                scheduler.step()
            
    if args.data_test:

        if args.backend is not None and local_rank != 0:
            sys.exit(0);
        if training_mode:
            test_loaders, data_config = test_load(args)

        model = orig_model.to(dev)

        if not args.model_prefix.endswith('.onnx'):

            model_path = args.model_prefix if args.model_prefix.endswith(
                '.pt') else args.model_prefix + '_best_epoch_state.pt'
            _logger.info('Loading model %s for eval' % model_path)
 
            if isinstance(model, (torch.nn.parallel.DistributedDataParallel, torch.nn.DataParallel)):
                model.module.load_state_dict(torch.load(model_path, map_location=dev))
                if args.backend is not None:
                    model = torch.nn.SyncBatchNorm.convert_sync_batchnorm(model)
                    if gpus is not None and len(gpus) > 1:
                        model = torch.nn.parallel.DistributedDataParallel(model, device_ids=None, output_device=None, find_unused_parameters=True, gradient_as_bucket_view=True)
                else:
                    if gpus is not None and len(gpus) > 1:
                        model = torch.nn.DataParallel(model, device_ids=gpus)
            else:
                model.load_state_dict(torch.load(model_path, map_location=dev))
                    
        for name, get_test_loader in test_loaders.items():
            test_loader = get_test_loader()
            # run prediction
            if args.model_prefix.endswith('.onnx'):
                _logger.info('Loading model %s for eval' % args.model_prefix)
                test_metric, scores, labels, targets, observers = evaluate_onnx(args.model_prefix, test_loader)
            else:
                test_metric, scores, labels, targets, observers = evaluate(
                    model, test_loader, dev, epoch=None, for_training=False, tb_helper=tb)            
            _logger.info('Test metric %.5f' % test_metric, color='bold')

            if args.predict_output and scores.ndim:
                if '/' not in args.predict_output:
                    predict_output = os.path.join(
                        os.path.dirname(args.model_prefix),
                        'predict_output', args.predict_output)
                else:
                    predict_output = args.predict_output
                os.makedirs(os.path.dirname(predict_output), exist_ok=True)
                if name == '':
                    output_path = predict_output
                else:
                    base, ext = os.path.splitext(predict_output)
                    output_path = base + '_' + name + ext
                if output_path.endswith('.root'):
                    save_root(args, output_path, data_config, scores, labels, targets, observers)
                else:
                    save_parquet(args, output_path, scores, labels, targets, observers)
                _logger.info('Written output to %s' % output_path, color='bold')

def main():

    args = parser.parse_args()
    if args.samples_per_epoch is not None:
        if args.steps_per_epoch is None:
            args.steps_per_epoch = args.samples_per_epoch // args.batch_size+train
        else:
            raise RuntimeError('Please use either `--steps-per-epoch` or `--samples-per-epoch`, but not both!')

    if args.samples_per_epoch_val is not None:
        if args.steps_per_epoch_val is None:
            args.steps_per_epoch_val = args.samples_per_epoch_val // args.batch_size_train
        else:
            raise RuntimeError('Please use either `--steps-per-epoch-val` or `--samples-per-epoch-val`, but not both!')

    if args.steps_per_epoch_val is None and args.steps_per_epoch is not None:
        args.steps_per_epoch_val = round(args.steps_per_epoch * (1 - args.train_val_split) / args.train_val_split)
    if args.steps_per_epoch_val is not None and args.steps_per_epoch_val < 0:
        args.steps_per_epoch_val = None

    if '{auto}' in args.model_prefix or '{auto}' in args.log:
        import hashlib
        import time
        model_name = time.strftime('%Y%m%d-%H%M%S') + "_" + os.path.basename(args.network_config).replace('.py', '')
        if len(args.network_option):
            model_name = model_name + "_" + hashlib.md5(str(args.network_option).encode('utf-8')).hexdigest()
        model_name += '_{optim}_lr{lr}_batch{batch}'.format(lr=args.start_lr,
                                                            optim=args.optimizer, batch=args.batch_size_train)
        args._auto_model_name = model_name
        args.model_prefix = args.model_prefix.replace('{auto}', model_name)
        args.log = args.log.replace('{auto}', model_name)
        print('Using auto-generated model prefix %s' % args.model_prefix)

    if args.predict_gpus is None:
        args.predict_gpus = args.gpus

    args.local_rank = None if args.backend is None else int(os.environ.get("LOCAL_RANK", "0"))

    stdout = sys.stdout
    if args.local_rank is not None:
        args.log += '.%03d' % args.local_rank
        if args.local_rank != 0:
            stdout = None
    _configLogger('weaver', stdout=stdout, filename=args.log)

    if args.cross_validation:
        model_dir, model_fn = os.path.split(args.model_prefix)
        var_name, kfold = args.cross_validation.split('%')
        kfold = int(kfold)
        for i in range(kfold):
            _logger.info(f'\n=== Running cross validation, fold {i} of {kfold} ===')
            args.model_prefix = os.path.join(f'{model_dir}_fold{i}', model_fn)
            args.extra_selection = f'{var_name}%{kfold}!={i}'
            args.extra_test_selection = f'{var_name}%{kfold}=={i}'
            _main(args)
    else:
        _main(args)

if __name__ == '__main__':

    main()<|MERGE_RESOLUTION|>--- conflicted
+++ resolved
@@ -17,27 +17,23 @@
 parser = argparse.ArgumentParser()
 parser.add_argument('--regression-mode', action='store_true', default=False,
                     help='run in regression mode if this flag is set; otherwise run in classification mode')
-<<<<<<< HEAD
 parser.add_argument('--classreg-mode', action='store_true', default=False,
                     help='run a special task that is simultaneous regression + classification mode if this flag is set; otherwise run in classification mode')
 parser.add_argument('--preprocess-mode', action='store_true', default=False,
                     help='run only the pre-processing of the dataset to store the yaml weight file')
-parser.add_argument('-c', '--data-config', type=str, default='data/ak15_points_pf_sv_v0.yaml',
-=======
-parser.add_argument('-c', '--data-config', type=str,
->>>>>>> 312e8ff1
-                    help='data config YAML file')
 parser.add_argument('--extra-selection', type=str, default=None,
                     help='Additional selection requirement, will modify `selection` to `(selection) & (extra)` on-the-fly')
 parser.add_argument('--extra-test-selection', type=str, default=None,
                     help='Additional test-time selection requirement, will modify `test_time_selection` to `(test_time_selection) & (extra)` on-the-fly')
+parser.add_argument('-c', '--data-config', type=str, default='data/ak15_points_pf_sv_v0.yaml',
+                    help='data config YAML file')
 parser.add_argument('-i', '--data-train', nargs='*', default=[],
                     help='training files; supported syntax:'
-                         ' (a) plain list, `--data-train /path/to/a/* /path/to/b/*`;'
-                         ' (b) (named) groups [Recommended], `--data-train a:/path/to/a/* b:/path/to/b/*`,'
-                         ' the file splitting (for each dataloader worker) will be performed per group,'
-                         ' and then mixed together, to ensure a uniform mixing from all groups for each worker.'
-                    )
+                    ' (a) plain list, `--data-train /path/to/a/* /path/to/b/*`;'
+                    ' (b) (named) groups [Recommended], `--data-train a:/path/to/a/* b:/path/to/b/*`,'
+                    ' the file splitting (for each dataloader worker) will be performed per group,'
+                    ' and then mixed together, to ensure a uniform mixing from all groups for each worker.'
+                )
 parser.add_argument('-l', '--data-val', nargs='*', default=[],
                     help='validation files; when not set, will use training files and split by `--train-val-split`')
 parser.add_argument('-t', '--data-test', nargs='*', default=[],
@@ -72,11 +68,7 @@
 parser.add_argument('--train-val-split', type=float, default=0.8,
                     help='training/validation split fraction')
 parser.add_argument('--no-remake-weights', action='store_true', default=False,
-<<<<<<< HEAD
-                     help='do not remake weights for sampling (reweighting), use existing ones in the previous auto-generated data config YAML file')
-=======
                     help='do not remake weights for sampling (reweighting), use existing ones in the previous auto-generated data config YAML file')
->>>>>>> 312e8ff1
 parser.add_argument('--demo', action='store_true', default=False,
                     help='quickly test the setup by running over only a small number of events')
 parser.add_argument('--lr-finder', type=str, default=None,
@@ -281,16 +273,16 @@
                                    infinity_mode=args.steps_per_epoch is not None,
                                    in_memory=args.in_memory,
                                    name='train' + ('' if args.local_rank is None else '_rank%d' % args.local_rank))
-<<<<<<< HEAD
 
     train_loader = DataLoader(train_data, batch_size=args.batch_size_train, drop_last=True, pin_memory=True,
                               num_workers=min(args.num_workers_train, int(len(train_files) * args.file_fraction)),
                               persistent_workers=args.num_workers_train > 0 and (args.steps_per_epoch is not None or args.persistent_workers),
                               worker_init_fn=set_worker_sharing_strategy
-    )
-
+                          )
+                    
     if args.data_val:
         val_data = SimpleIterDataset(val_file_dict, args.data_config, for_training=True,
+                                     extra_selection=args.extra_selection,
                                      load_range_and_fraction=(val_range, args.data_fraction),
                                      file_fraction=args.file_fraction,
                                      fetch_by_files=args.fetch_by_files_val,
@@ -307,6 +299,7 @@
 
     else:
         val_data = SimpleIterDataset(val_file_dict, args.data_config, for_training=True,
+                                     extra_selection=args.extra_selection,
                                      load_range_and_fraction=(val_range, args.data_fraction),
                                      file_fraction=args.file_fraction,
                                      fetch_by_files=args.fetch_by_files_train,
@@ -321,23 +314,6 @@
                                 worker_init_fn=set_worker_sharing_strategy
         )
 
-=======
-    val_data = SimpleIterDataset(val_file_dict, args.data_config, for_training=True,
-                                 extra_selection=args.extra_selection,
-                                 load_range_and_fraction=(val_range, args.data_fraction),
-                                 file_fraction=args.file_fraction,
-                                 fetch_by_files=args.fetch_by_files,
-                                 fetch_step=args.fetch_step,
-                                 infinity_mode=args.steps_per_epoch_val is not None,
-                                 in_memory=args.in_memory,
-                                 name='val' + ('' if args.local_rank is None else '_rank%d' % args.local_rank))
-    train_loader = DataLoader(train_data, batch_size=args.batch_size, drop_last=True, pin_memory=True,
-                              num_workers=min(args.num_workers, int(len(train_files) * args.file_fraction)),
-                              persistent_workers=args.num_workers > 0 and args.steps_per_epoch is not None)
-    val_loader = DataLoader(val_data, batch_size=args.batch_size, drop_last=True, pin_memory=True,
-                            num_workers=min(args.num_workers, int(len(val_files) * args.file_fraction)),
-                            persistent_workers=args.num_workers > 0 and args.steps_per_epoch_val is not None)
->>>>>>> 312e8ff1
     data_config = train_data.config
     train_input_names = train_data.config.input_names
     train_label_names = train_data.config.label_names
@@ -437,11 +413,8 @@
     model_path = args.model_prefix
     _logger.info('Exporting model %s to ONNX' % model_path)
 
-<<<<<<< HEAD
-    from utils.dataset import DataConfig
-=======
     from weaver.utils.dataset import DataConfig
->>>>>>> 312e8ff1
+
     data_config = DataConfig.load(args.data_config, load_observers=False, load_reweight_info=False)
     model, model_info, _ = model_setup(args, data_config)
     model.load_state_dict(torch.load(model_path, map_location='cpu'))
@@ -870,15 +843,11 @@
         profile(args, model, model_info, device=dev)
         sys.exit(0);
         
-
-<<<<<<< HEAD
     # export to ONNX
     if args.export_onnx:
         onnx(args);
         sys.exit(0);
 
-=======
->>>>>>> 312e8ff1
     if args.tensorboard:
         from utils.nn.tools import TensorboardHelper
         tb = TensorboardHelper(tb_comment=args.tensorboard, tb_custom_fn=args.tensorboard_custom_fn)
